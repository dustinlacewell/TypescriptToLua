--- conflicted
+++ resolved
@@ -1236,13 +1236,8 @@
     ): tstl.Statement[]
     {
         this.pushScope(ScopeType.Loop);
-<<<<<<< HEAD
-        const statements = this.transformBlockOrStatement(loop.statement);
-        this.popScope(statements);
-        return statements;
-=======
         const body = this.transformBlockOrStatement(loop.statement);
-        const scopeId = this.popScope().id;
+        const scopeId = this.popScope(body).id;
 
         if (this.options.luaTarget === LuaTarget.Lua51) {
             return body;
@@ -1253,7 +1248,6 @@
         baseResult.push(continueLabel);
 
         return baseResult;
->>>>>>> 6dbecdc0
     }
 
     public transformBlockOrStatement(statement: ts.Statement): tstl.Statement[] {
@@ -1560,7 +1554,7 @@
         }
 
         return tstl.createGotoStatement(
-            `__continue${this.peekScope().id}`,
+            `__continue${this.findScope(ScopeType.Loop).id}`,
             undefined,
             statement
         );
